module QuantumSystems

export AbstractQuantumSystem
export QuantumSystem
export OpenQuantumSystem

export get_drift
export get_drives

using ..Isomorphisms
using ..QuantumObjectUtils

using LinearAlgebra
using SparseArrays
using TestItems
using ForwardDiff

function generator_jacobian(G::Function)
    return function ∂G(a::Vector{Float64})
        ∂G⃗ = ForwardDiff.jacobian(a_ -> vec(G(a_)), a)
        dim = Int(sqrt(size(∂G⃗, 1)))
        return [reshape(∂G⃗ⱼ, dim, dim) for ∂G⃗ⱼ ∈ eachcol(∂G⃗)]
    end
end

# ----------------------------------------------------------------------------- #
# AbstractQuantumSystem
# ----------------------------------------------------------------------------- #

"""
    AbstractQuantumSystem

Abstract type for defining systems.
"""
abstract type AbstractQuantumSystem end

# ----------------------------------------------------------------------------- #
# AbstractQuantumSystem methods
# ----------------------------------------------------------------------------- #

"""
    get_drift(sys::AbstractQuantumSystem)

Returns the drift Hamiltonian of the system.
"""
get_drift(sys::AbstractQuantumSystem) = sys.H(zeros(sys.n_drives))

"""
    get_drives(sys::AbstractQuantumSystem)

Returns the drive Hamiltonians of the system.
"""
function get_drives(sys::AbstractQuantumSystem)
    H_drift = get_drift(sys)
    # Basis vectors for controls will extract drive operators
    return [sys.H(I[1:sys.n_drives, i]) - H_drift for i ∈ 1:sys.n_drives]
end


# ----------------------------------------------------------------------------- #
# QuantumSystem
# ----------------------------------------------------------------------------- #

"""
    QuantumSystem <: AbstractQuantumSystem

A struct for storing quantum dynamics and the appropriate gradients.

# Fields
- `H::Function`: The Hamiltonian function, excluding dissipation: a -> H(a).
- `G::Function`: The isomorphic generator function, including dissipation, a -> G(a).
- `∂G::Function`: The generator jacobian function, a -> ∂G(a).
- `levels::Int`: The number of levels in the system.
- `n_drives::Int`: The number of drives in the system.

# Constructors
- QuantumSystem(H_drift::AbstractMatrix{<:Number}, H_drives::Vector{<:AbstractMatrix{<:Number}}; kwargs...)
- QuantumSystem(H_drift::AbstractMatrix{<:Number}; kwargs...)
- QuantumSystem(H_drives::Vector{<:AbstractMatrix{<:Number}}; kwargs...)
- QuantumSystem(H::Function, n_drives::Int; kwargs...)

"""
struct QuantumSystem <: AbstractQuantumSystem
    H::Function
    G::Function
    ∂G::Function
    n_drives::Int
    levels::Int
    params::Dict{Symbol, Any}
<<<<<<< HEAD

    """
        QuantumSystem(H_drift::Matrix{<:Number}, H_drives::Vector{Matrix{<:Number}}; kwargs...)
        QuantumSystem(H_drift::Matrix{<:Number}; kwargs...)
        QuantumSystem(H_drives::Vector{Matrix{<:Number}}; kwargs...)
        QuantumSystem(H::Function, n_drives::Int; kwargs...)

    Constructs a `QuantumSystem` object from the drift and drive Hamiltonian terms.
    """
    function QuantumSystem end
=======
end

function QuantumSystem(
    H_drift::AbstractMatrix{<:Number},
    H_drives::Vector{<:AbstractMatrix{<:Number}};
    params::Dict{Symbol, Any}=Dict{Symbol, Any}(),
)
    levels = size(H_drift, 1)
    H_drift = sparse(H_drift)
    G_drift = sparse(Isomorphisms.G(H_drift))
>>>>>>> a52bd65e

    function QuantumSystem(
        H_drift::AbstractMatrix{<:Number},
        H_drives::Vector{<:AbstractMatrix{<:Number}};
        params::Dict{Symbol, Any}=Dict{Symbol, Any}(),
    )
        levels = size(H_drift, 1)
        H_drift = sparse(H_drift)
        G_drift = sparse(Isomorphisms.G(H_drift))

        n_drives = length(H_drives)
        H_drives = sparse.(H_drives)
        G_drives = sparse.(Isomorphisms.G.(H_drives))

        if n_drives == 0
            H = a -> H_drift
            G = a -> G_drift
            ∂G = a -> 0
        else
            H = a -> H_drift + sum(a .* H_drives)
            G = a -> G_drift + sum(a .* G_drives)
            ∂G = a -> G_drives
        end

        return new(
            H,
            G,
            ∂G,
            n_drives,
            levels,
            params
        )
    end

    function QuantumSystem(H_drives::Vector{<:AbstractMatrix{ℂ}}; kwargs...) where ℂ <: Number
        @assert !isempty(H_drives) "At least one drive is required"
        return QuantumSystem(spzeros(ℂ, size(H_drives[1])), H_drives; kwargs...)
    end

    QuantumSystem(H_drift::AbstractMatrix{ℂ}; kwargs...) where ℂ <: Number =
        QuantumSystem(H_drift, Matrix{ℂ}[]; kwargs...)

<<<<<<< HEAD
    function QuantumSystem(H::Function, n_drives::Int; params=Dict{Symbol, Any}())
        G = a -> Isomorphisms.G(sparse(H(a)))
        ∂G = generator_jacobian(G)
        levels = size(H(zeros(n_drives)), 1)
        return new(H, G, ∂G, n_drives, levels, params)
=======
function generator_jacobian(G::Function)
    return function ∂G(a::AbstractVector{Float64})
        ∂G⃗ = ForwardDiff.jacobian(a_ -> vec(G(a_)), a)
        dim = Int(sqrt(size(∂G⃗, 1)))
        return [reshape(∂G⃗ⱼ, dim, dim) for ∂G⃗ⱼ ∈ eachcol(∂G⃗)]
>>>>>>> a52bd65e
    end

end

# ----------------------------------------------------------------------------- #
# OpenQuantumSystem
# ----------------------------------------------------------------------------- #

"""
    OpenQuantumSystem <: AbstractQuantumSystem

A struct for storing open quantum dynamics and the appropriate gradients.

# Additional fields
- `dissipation_operators::Vector{AbstractMatrix}`: The dissipation operators.

See also [`QuantumSystem`](@ref).
<<<<<<< HEAD
"""
struct OpenQuantumSystem <: AbstractQuantumSystem
    H::Function
    𝒢::Function
    ∂𝒢::Function
    n_drives::Int
    levels::Int
    dissipation_operators::Vector{Matrix{ComplexF64}}
    params::Dict{Symbol, Any}

    """
    OpenQuantumSystem(
=======

# Constructors
- OpenQuantumSystem(
>>>>>>> a52bd65e
        H_drift::AbstractMatrix{<:Number},
        H_drives::AbstractVector{<:AbstractMatrix{<:Number}}
        dissipation_operators::AbstractVector{<:AbstractMatrix{<:Number}};
        kwargs...
    )
- OpenQuantumSystem(
        H_drift::Matrix{<:Number}, H_drives::AbstractVector{Matrix{<:Number}};
        dissipation_operators::AbstractVector{<:AbstractMatrix{<:Number}}=Matrix{ComplexF64}[],
        kwargs...
    )
- OpenQuantumSystem(H_drift::Matrix{<:Number}; kwargs...)
- OpenQuantumSystem(H_drives::Vector{Matrix{<:Number}}; kwargs...)
- OpenQuantumSystem(H::Function, n_drives::Int; kwargs...)

<<<<<<< HEAD
    Constructs an `OpenQuantumSystem` object from the drift and drive Hamiltonian terms and
    dissipation operators.
    """
    function OpenQuantumSystem end
=======
"""
struct OpenQuantumSystem <: AbstractQuantumSystem
    H::Function
    𝒢::Function
    ∂𝒢::Function
    n_drives::Int
    levels::Int
    dissipation_operators::Vector{Matrix{ComplexF64}}
    params::Dict{Symbol, Any}
end

function OpenQuantumSystem(
    H_drift::AbstractMatrix{<:Number},
    H_drives::AbstractVector{<:AbstractMatrix{<:Number}};
    dissipation_operators::AbstractVector{<:AbstractMatrix{<:Number}}=Matrix{ComplexF64}[],
    params::Dict{Symbol, <:Any}=Dict{Symbol, Any}()
)
    levels = size(H_drift, 1)
    H_drift = sparse(H_drift)
    𝒢_drift = Isomorphisms.G(Isomorphisms.ad_vec(H_drift))
>>>>>>> a52bd65e

    function OpenQuantumSystem(
        H_drift::AbstractMatrix{<:Number},
        H_drives::AbstractVector{<:AbstractMatrix{<:Number}};
        dissipation_operators::AbstractVector{<:AbstractMatrix{<:Number}}=Matrix{ComplexF64}[],
        params::Dict{Symbol, <:Any}=Dict{Symbol, Any}()
    )
        levels = size(H_drift, 1)
        H_drift = sparse(H_drift)
        𝒢_drift = Isomorphisms.G(Isomorphisms.ad_vec(H_drift))

        n_drives = length(H_drives)
        H_drives = sparse.(H_drives)
        𝒢_drives = Isomorphisms.G.(Isomorphisms.ad_vec.(H_drives))

        if isempty(dissipation_operators)
            𝒟 = zeros(size(𝒢_drift))
        else
            𝒟 = sum(Isomorphisms.iso_D(L) for L ∈ sparse.(dissipation_operators))
        end

        if n_drives == 0
            H = a -> H_drift
            𝒢 = a -> 𝒢_drift + 𝒟
            ∂𝒢 = a -> 0
        else
            H = a -> H_drift + sum(a .* H_drives)
            𝒢 = a -> 𝒢_drift + sum(a .* 𝒢_drives) + 𝒟
            ∂𝒢 = a -> 𝒢_drives
        end

        return new(
            H,
            𝒢,
            ∂𝒢,
            n_drives,
            levels,
            dissipation_operators,
            params
        )
    end

    function OpenQuantumSystem(
        H_drift::AbstractMatrix{<:Number},
        H_drives::AbstractVector{<:AbstractMatrix{<:Number}},
        dissipation_operators::AbstractVector{<:AbstractMatrix{<:Number}};
        params::Dict{Symbol, <:Any}=Dict{Symbol, Any}()
    )
        return OpenQuantumSystem(
            H_drift, H_drives;
            dissipation_operators=dissipation_operators,
            params=params
        )
    end

    function OpenQuantumSystem(
        H_drives::AbstractVector{<:AbstractMatrix{ℂ}}; kwargs...
    ) where ℂ <: Number
        @assert !isempty(H_drives) "At least one drive is required"
        return OpenQuantumSystem(spzeros(ℂ, size(H_drives[1])), H_drives; kwargs...)
    end

    OpenQuantumSystem(H_drift::AbstractMatrix{T}; kwargs...) where T <: Number =
        OpenQuantumSystem(H_drift, Matrix{T}[]; kwargs...)

    function OpenQuantumSystem(
        H::Function, n_drives::Int;
        dissipation_operators::AbstractVector{<:AbstractMatrix{ℂ}}=Matrix{ComplexF64}[],
        params=Dict{Symbol, Any}()
    ) where ℂ <: Number
        G = a -> Isomorphisms.G(Isomorphisms.ad_vec(sparse(H(a))))
        ∂G = generator_jacobian(G)
        levels = size(H(zeros(n_drives)), 1)
        return new(H, G, ∂G, n_drives, levels, dissipation_operators, params)
    end

end

# ****************************************************************************** #

@testitem "System creation" begin
    H_drift = PAULIS[:Z]
    H_drives = [PAULIS[:X], PAULIS[:Y]]
    n_drives = length(H_drives)

    system = QuantumSystem(H_drift, H_drives)
    @test system isa QuantumSystem
    @test get_drift(system) == H_drift
    @test get_drives(system) == H_drives

    # test jacobians
    a = randn(n_drives)
    ∂G = system.∂G(a)
    @test length(∂G) == system.n_drives
    @test all(∂G .≈ QuantumSystems.generator_jacobian(system.G)(a))

    # repeat with a bigger system
    H_drift = kron(PAULIS[:Z], PAULIS[:Z])
    H_drives = [kron(PAULIS[:X], PAULIS[:I]), kron(PAULIS[:I], PAULIS[:X]),
                kron(PAULIS[:Y], PAULIS[:I]), kron(PAULIS[:I], PAULIS[:Y])]
    n_drives = length(H_drives)

    system = QuantumSystem(H_drift, H_drives)
    @test system isa AbstractQuantumSystem
    @test system isa QuantumSystem
    @test get_drift(system) == H_drift
    @test get_drives(system) == H_drives

    # test jacobians
    a = randn(n_drives)
    ∂G = system.∂G(a)
    @test length(∂G) == system.n_drives
    @test all(∂G .≈ QuantumSystems.generator_jacobian(system.G)(a))
end

@testitem "No drift system creation" begin
    H_drift = zeros(2, 2)
    H_drives = [PAULIS[:X], PAULIS[:Y]]

    sys1 = QuantumSystem(H_drift, H_drives)
    sys2 = QuantumSystem(H_drives)

    @test get_drift(sys1) == get_drift(sys2) == H_drift
    @test get_drives(sys1) == get_drives(sys2) == H_drives
end

@testitem "No drive system creation" begin
    H_drift = PAULIS[:Z]
    H_drives = Matrix{ComplexF64}[]

    sys1 = QuantumSystem(H_drift, H_drives)
    sys2 = QuantumSystem(H_drift)

    @test get_drift(sys1) == get_drift(sys2) == H_drift
    @test get_drives(sys1) == get_drives(sys2) == H_drives
end

@testitem "System creation with Hamiltonian function" begin
    H(a) = PAULIS[:Z] + a[1] * PAULIS[:X]
    system = QuantumSystem(H, 1)
    @test system isa QuantumSystem
    @test get_drift(system) == PAULIS[:Z]
    @test get_drives(system) == [PAULIS[:X]]

    # test jacobians
    compare = QuantumSystem(PAULIS[:Z], [PAULIS[:X]])
    a = randn(system.n_drives)
    @test system.∂G(a) == compare.∂G(a)

    # test three drives
    H(a) = a[1] * PAULIS[:X] + a[2] * PAULIS[:Y] + a[3] * PAULIS[:Z]
    system = QuantumSystem(H, 3)
    @test system isa QuantumSystem
    @test get_drift(system) == zeros(2, 2)
    @test get_drives(system) == [PAULIS[:X], PAULIS[:Y], PAULIS[:Z]]

end

@testitem "Open system creation" begin
    H_drift = PAULIS[:Z]
    # don't want drives == levels
    H_drives = [PAULIS[:X]]
    dissipation_operators = [PAULIS[:Z], PAULIS[:X]]

    system = OpenQuantumSystem(H_drift, H_drives, dissipation_operators)
    @test system isa AbstractQuantumSystem
    @test system isa OpenQuantumSystem
    @test get_drift(system) == H_drift
    @test get_drives(system) == H_drives
    @test system.dissipation_operators == dissipation_operators

    # test dissipation
    𝒢_drift = Isomorphisms.G(Isomorphisms.ad_vec(H_drift))
    @test system.𝒢(zeros(system.n_drives)) != 𝒢_drift

    # test jacobians (disspiation is constant)
    a = randn(system.n_drives)
    ∂𝒢 = system.∂𝒢(a)
    @test length(∂𝒢) == system.n_drives
    @test all(∂𝒢 .≈ QuantumSystems.generator_jacobian(system.𝒢)(a))

end

@testitem "Open system alternate constructors" begin
    H_drift = PAULIS[:Z]
    # don't want drives == levels
    H_drives = [PAULIS[:X]]
    dissipation_operators = [PAULIS[:Z], PAULIS[:X]]

    system = OpenQuantumSystem(
        H_drift, H_drives, dissipation_operators=dissipation_operators
    )
    @test system isa OpenQuantumSystem
    @test get_drift(system) == H_drift
    @test get_drives(system) == H_drives
    @test system.dissipation_operators == dissipation_operators

    # no drift
    system = OpenQuantumSystem(H_drives, dissipation_operators=dissipation_operators)
    @test system isa OpenQuantumSystem
    @test get_drift(system) == zeros(size(H_drift))
    @test get_drives(system) == H_drives
    @test system.dissipation_operators == dissipation_operators

    # no drives
    system = OpenQuantumSystem(
        H_drift, dissipation_operators=dissipation_operators
    )
    @test system isa OpenQuantumSystem
    @test system isa OpenQuantumSystem
    @test get_drift(system) == H_drift
    @test get_drives(system) == []
    @test system.dissipation_operators == dissipation_operators

    # function
    H = a -> PAULIS[:Z] + a[1] * PAULIS[:X]
    system = OpenQuantumSystem(H, 1, dissipation_operators=dissipation_operators)
    @test system isa OpenQuantumSystem
    @test get_drift(system) == H_drift
    @test get_drives(system) == H_drives
    @test system.dissipation_operators == dissipation_operators

end

@testitem "Generator jacobian types" begin
    GX = Isomorphisms.G(PAULIS.X)
    GY = Isomorphisms.G(PAULIS.Y)
    GZ = Isomorphisms.G(PAULIS.Z)
    G(a) = GX + a[1] * GY + a[2] * GZ
    ∂G = QuantumSystems.generator_jacobian(G)

    traj_a = randn(Float64, 2, 3)
    a₀ = traj_a[:, 1]
    aᵥ = @views traj_a[:, 1]

    @test ∂G(a₀) isa AbstractVector{<:AbstractMatrix{Float64}}
    @test ∂G(a₀)[1] isa AbstractMatrix

    @test ∂G(aᵥ) isa AbstractVector{<:AbstractMatrix{Float64}}
    @test ∂G(aᵥ)[1] isa AbstractMatrix{Float64}
end

end<|MERGE_RESOLUTION|>--- conflicted
+++ resolved
@@ -16,7 +16,7 @@
 using ForwardDiff
 
 function generator_jacobian(G::Function)
-    return function ∂G(a::Vector{Float64})
+    return function ∂G(a::AbstractVector{Float64})
         ∂G⃗ = ForwardDiff.jacobian(a_ -> vec(G(a_)), a)
         dim = Int(sqrt(size(∂G⃗, 1)))
         return [reshape(∂G⃗ⱼ, dim, dim) for ∂G⃗ⱼ ∈ eachcol(∂G⃗)]
@@ -87,7 +87,6 @@
     n_drives::Int
     levels::Int
     params::Dict{Symbol, Any}
-<<<<<<< HEAD
 
     """
         QuantumSystem(H_drift::Matrix{<:Number}, H_drives::Vector{Matrix{<:Number}}; kwargs...)
@@ -98,18 +97,6 @@
     Constructs a `QuantumSystem` object from the drift and drive Hamiltonian terms.
     """
     function QuantumSystem end
-=======
-end
-
-function QuantumSystem(
-    H_drift::AbstractMatrix{<:Number},
-    H_drives::Vector{<:AbstractMatrix{<:Number}};
-    params::Dict{Symbol, Any}=Dict{Symbol, Any}(),
-)
-    levels = size(H_drift, 1)
-    H_drift = sparse(H_drift)
-    G_drift = sparse(Isomorphisms.G(H_drift))
->>>>>>> a52bd65e
 
     function QuantumSystem(
         H_drift::AbstractMatrix{<:Number},
@@ -152,19 +139,11 @@
     QuantumSystem(H_drift::AbstractMatrix{ℂ}; kwargs...) where ℂ <: Number =
         QuantumSystem(H_drift, Matrix{ℂ}[]; kwargs...)
 
-<<<<<<< HEAD
     function QuantumSystem(H::Function, n_drives::Int; params=Dict{Symbol, Any}())
         G = a -> Isomorphisms.G(sparse(H(a)))
         ∂G = generator_jacobian(G)
         levels = size(H(zeros(n_drives)), 1)
         return new(H, G, ∂G, n_drives, levels, params)
-=======
-function generator_jacobian(G::Function)
-    return function ∂G(a::AbstractVector{Float64})
-        ∂G⃗ = ForwardDiff.jacobian(a_ -> vec(G(a_)), a)
-        dim = Int(sqrt(size(∂G⃗, 1)))
-        return [reshape(∂G⃗ⱼ, dim, dim) for ∂G⃗ⱼ ∈ eachcol(∂G⃗)]
->>>>>>> a52bd65e
     end
 
 end
@@ -182,7 +161,23 @@
 - `dissipation_operators::Vector{AbstractMatrix}`: The dissipation operators.
 
 See also [`QuantumSystem`](@ref).
-<<<<<<< HEAD
+
+# Constructors
+- OpenQuantumSystem(
+        H_drift::AbstractMatrix{<:Number},
+        H_drives::AbstractVector{<:AbstractMatrix{<:Number}}
+        dissipation_operators::AbstractVector{<:AbstractMatrix{<:Number}};
+        kwargs...
+    )
+- OpenQuantumSystem(
+        H_drift::Matrix{<:Number}, H_drives::AbstractVector{Matrix{<:Number}};
+        dissipation_operators::AbstractVector{<:AbstractMatrix{<:Number}}=Matrix{ComplexF64}[],
+        kwargs...
+    )
+- OpenQuantumSystem(H_drift::Matrix{<:Number}; kwargs...)
+- OpenQuantumSystem(H_drives::Vector{Matrix{<:Number}}; kwargs...)
+- OpenQuantumSystem(H::Function, n_drives::Int; kwargs...)
+
 """
 struct OpenQuantumSystem <: AbstractQuantumSystem
     H::Function
@@ -195,52 +190,24 @@
 
     """
     OpenQuantumSystem(
-=======
-
-# Constructors
-- OpenQuantumSystem(
->>>>>>> a52bd65e
         H_drift::AbstractMatrix{<:Number},
         H_drives::AbstractVector{<:AbstractMatrix{<:Number}}
         dissipation_operators::AbstractVector{<:AbstractMatrix{<:Number}};
         kwargs...
     )
-- OpenQuantumSystem(
+    OpenQuantumSystem(
         H_drift::Matrix{<:Number}, H_drives::AbstractVector{Matrix{<:Number}};
         dissipation_operators::AbstractVector{<:AbstractMatrix{<:Number}}=Matrix{ComplexF64}[],
         kwargs...
     )
-- OpenQuantumSystem(H_drift::Matrix{<:Number}; kwargs...)
-- OpenQuantumSystem(H_drives::Vector{Matrix{<:Number}}; kwargs...)
-- OpenQuantumSystem(H::Function, n_drives::Int; kwargs...)
-
-<<<<<<< HEAD
+    OpenQuantumSystem(H_drift::Matrix{<:Number}; kwargs...)
+    OpenQuantumSystem(H_drives::Vector{Matrix{<:Number}}; kwargs...)
+    OpenQuantumSystem(H::Function, n_drives::Int; kwargs...)
+
     Constructs an `OpenQuantumSystem` object from the drift and drive Hamiltonian terms and
     dissipation operators.
     """
     function OpenQuantumSystem end
-=======
-"""
-struct OpenQuantumSystem <: AbstractQuantumSystem
-    H::Function
-    𝒢::Function
-    ∂𝒢::Function
-    n_drives::Int
-    levels::Int
-    dissipation_operators::Vector{Matrix{ComplexF64}}
-    params::Dict{Symbol, Any}
-end
-
-function OpenQuantumSystem(
-    H_drift::AbstractMatrix{<:Number},
-    H_drives::AbstractVector{<:AbstractMatrix{<:Number}};
-    dissipation_operators::AbstractVector{<:AbstractMatrix{<:Number}}=Matrix{ComplexF64}[],
-    params::Dict{Symbol, <:Any}=Dict{Symbol, Any}()
-)
-    levels = size(H_drift, 1)
-    H_drift = sparse(H_drift)
-    𝒢_drift = Isomorphisms.G(Isomorphisms.ad_vec(H_drift))
->>>>>>> a52bd65e
 
     function OpenQuantumSystem(
         H_drift::AbstractMatrix{<:Number},
