# ----------------------------------------------------------------------------- #
# OpenQuantumSystem
# ----------------------------------------------------------------------------- #

"""
    OpenQuantumSystem <: AbstractQuantumSystem

A struct for storing open quantum dynamics.

# Fields
- `H::Function`: The Hamiltonian function: (u, t) -> H(u, t)
- `𝒢::Function`: The Lindbladian generator function: u -> 𝒢(u)
- `H_drift::SparseMatrixCSC{ComplexF64, Int}`: The drift Hamiltonian
- `H_drives::Vector{SparseMatrixCSC{ComplexF64, Int}}`: The drive Hamiltonians
- `T_max::Float64`: Maximum evolution time
- `drive_bounds::Vector{Tuple{Float64, Float64}}`: Drive amplitude bounds
- `n_drives::Int`: The number of control drives
- `levels::Int`: The number of levels in the system
- `dissipation_operators::Vector{SparseMatrixCSC{ComplexF64, Int}}`: The dissipation operators
- `time_dependent::Bool`: Whether the Hamiltonian has explicit time dependence

See also [`QuantumSystem`](@ref).
"""
struct OpenQuantumSystem{F1<:Function, F2<:Function} <: AbstractQuantumSystem
    H::F1
    𝒢::F2
    H_drift::SparseMatrixCSC{ComplexF64, Int}
    H_drives::Vector{SparseMatrixCSC{ComplexF64, Int}}
    T_max::Float64
    drive_bounds::Vector{Tuple{Float64, Float64}}
    n_drives::Int
    levels::Int
    dissipation_operators::Vector{SparseMatrixCSC{ComplexF64, Int}}
    time_dependent::Bool
end

"""
    OpenQuantumSystem(
        H_drift::AbstractMatrix{<:Number},
        H_drives::AbstractVector{<:AbstractMatrix{<:Number}},
        T_max::Float64,
        drive_bounds::DriveBounds;
        dissipation_operators::AbstractVector{<:AbstractMatrix{<:Number}}=Matrix{ComplexF64}[]
    )
    OpenQuantumSystem(
        H_drift::AbstractMatrix{<:Number}, 
        T_max::Float64;
        dissipation_operators::AbstractVector{<:AbstractMatrix{<:Number}}=Matrix{ComplexF64}[]
    )
    OpenQuantumSystem(
        H_drives::Vector{<:AbstractMatrix{<:Number}},
        T_max::Float64, 
        drive_bounds::DriveBounds;
        dissipation_operators::AbstractVector{<:AbstractMatrix{<:Number}}=Matrix{ComplexF64}[]
    )
    OpenQuantumSystem(
        H::Function, 
        T_max::Float64,
        drive_bounds::DriveBounds;
        dissipation_operators::Vector{<:AbstractMatrix{<:Number}}=Matrix{ComplexF64}[]
    )
    OpenQuantumSystem(
        system::QuantumSystem; 
        dissipation_operators::Vector{<:AbstractMatrix{<:Number}}=Matrix{ComplexF64}[]
    )

Constructs an OpenQuantumSystem object from the drift and drive Hamiltonian terms and
dissipation operators. All constructors require T_max (maximum time) and drive_bounds
(control bounds for each drive) to be explicitly specified.

# Drive Bounds
The `drive_bounds` parameter can be:
- Tuples `(lower, upper)` for asymmetric bounds
- Scalars which are interpreted as symmetric bounds `(-value, value)`
"""
function OpenQuantumSystem(
    H_drift::AbstractMatrix{<:Number},
    H_drives::Vector{<:AbstractMatrix{<:Number}},
    T_max::Float64,
<<<<<<< HEAD
    drive_bounds::Vector{<:Union{Tuple{Float64, Float64}, Float64}};
    dissipation_operators::Vector{<:AbstractMatrix{<:Number}}=Matrix{ComplexF64}[],
    time_dependent::Bool=false
=======
    drive_bounds::DriveBounds;
    dissipation_operators::Vector{<:AbstractMatrix{<:Number}}=Matrix{ComplexF64}[]
>>>>>>> 92c70dea
)
    drive_bounds = normalize_drive_bounds(drive_bounds)

    H_drift_sparse = sparse(H_drift)
    𝒢_drift = Isomorphisms.G(Isomorphisms.ad_vec(H_drift_sparse))

    n_drives = length(H_drives)
    H_drives_sparse = sparse.(H_drives)
    𝒢_drives = [Isomorphisms.G(Isomorphisms.ad_vec(H_drive)) for H_drive in H_drives_sparse]
    
    # Build dissipator
    if isempty(dissipation_operators)
        𝒟 = spzeros(size(𝒢_drift))
    else
        𝒟 = sum(Isomorphisms.iso_D(sparse(L)) for L in dissipation_operators)
    end

    if n_drives == 0
        H = (u, t) -> H_drift_sparse
        𝒢 = u -> 𝒢_drift + 𝒟
    else
        H = (u, t) -> H_drift_sparse + sum(u .* H_drives_sparse)
        𝒢 = u -> 𝒢_drift + sum(u .* 𝒢_drives) + 𝒟
    end

    levels = size(H_drift, 1)

    return OpenQuantumSystem(
        H,
        𝒢,
        H_drift_sparse,
        H_drives_sparse,
        T_max,
        drive_bounds,
        n_drives,
        levels,
        sparse.(dissipation_operators),
        time_dependent
    )
end

# Convenience constructors
function OpenQuantumSystem(
    H_drives::Vector{<:AbstractMatrix{ℂ}}, 
    T_max::Float64, 
<<<<<<< HEAD
    drive_bounds::Vector{<:Union{Tuple{Float64, Float64}, Float64}};
    dissipation_operators::Vector{<:AbstractMatrix{<:Number}}=Matrix{ComplexF64}[],
    time_dependent::Bool=false
=======
    drive_bounds::DriveBounds;
    dissipation_operators::Vector{<:AbstractMatrix{<:Number}}=Matrix{ComplexF64}[]
>>>>>>> 92c70dea
) where ℂ <: Number
    @assert !isempty(H_drives) "At least one drive is required"
    return OpenQuantumSystem(spzeros(ℂ, size(H_drives[1])), H_drives, T_max, drive_bounds;
                            dissipation_operators=dissipation_operators, time_dependent=time_dependent)
end

function OpenQuantumSystem(
    H_drift::AbstractMatrix{ℂ}, 
    T_max::Float64; 
    dissipation_operators::Vector{<:AbstractMatrix{<:Number}}=Matrix{ComplexF64}[],
    time_dependent::Bool=false
) where ℂ <: Number 
    return OpenQuantumSystem(H_drift, Matrix{ℂ}[], T_max, Float64[];
                            dissipation_operators=dissipation_operators, time_dependent=time_dependent)
end

function OpenQuantumSystem(
    H::F, 
    T_max::Float64,
<<<<<<< HEAD
    drive_bounds::Vector{<:Union{Tuple{Float64, Float64}, Float64}};
    dissipation_operators::Vector{<:AbstractMatrix{ℂ}}=Matrix{ComplexF64}[],
    time_dependent::Bool=false
=======
    drive_bounds::DriveBounds;
    dissipation_operators::Vector{<:AbstractMatrix{ℂ}}=Matrix{ComplexF64}[]
>>>>>>> 92c70dea
) where {F <: Function, ℂ <: Number}
    
    drive_bounds = normalize_drive_bounds(drive_bounds)

    n_drives = length(drive_bounds)
    
    # Extract drift by evaluating with zero controls
    H_drift = H(zeros(n_drives), 0.0)
    levels = size(H_drift, 1)
    
    # Build dissipator
    if isempty(dissipation_operators)
        𝒟 = spzeros(ComplexF64, levels^2, levels^2)
    else
        𝒟 = sum(Isomorphisms.iso_D(sparse(L)) for L in dissipation_operators)
    end

    return OpenQuantumSystem(
        H,
        u -> Isomorphisms.G(Isomorphisms.ad_vec(sparse(H(u, 0.0)))) + 𝒟,
        sparse(H_drift),
        Vector{SparseMatrixCSC{ComplexF64, Int}}(),  # Empty drives vector for function-based systems
        T_max,
        drive_bounds,
        n_drives,
        levels,
        sparse.(dissipation_operators),
        time_dependent
    )
end

function OpenQuantumSystem(
    system::QuantumSystem; 
    dissipation_operators::Vector{<:AbstractMatrix{<:Number}}=Matrix{ComplexF64}[]
)
    return OpenQuantumSystem(
        system.H_drift, system.H_drives, system.T_max, system.drive_bounds;
        dissipation_operators=dissipation_operators,
        time_dependent=system.time_dependent
    )
end

# ******************************************************************************* #

@testitem "Open system creation" begin
    using PiccoloQuantumObjects: PAULIS, OpenQuantumSystem, get_drift, get_drives, Isomorphisms
    
    H_drift = PAULIS.Z
    # don't want drives == levels
    H_drives = [PAULIS.X]
    dissipation_operators = [PAULIS.Z, PAULIS.X]
    T_max = 1.0
    drive_bounds = [1.0]

    system = OpenQuantumSystem(H_drift, H_drives, T_max, drive_bounds, dissipation_operators=dissipation_operators)
    @test system isa OpenQuantumSystem
    @test get_drift(system) == H_drift
    @test get_drives(system) == H_drives
    @test system.dissipation_operators == dissipation_operators

    # test dissipation
    𝒢_drift = Isomorphisms.G(Isomorphisms.ad_vec(H_drift))
    @test system.𝒢(zeros(system.n_drives)) != 𝒢_drift
end

@testitem "Open system alternate constructors" begin
    using PiccoloQuantumObjects: PAULIS, OpenQuantumSystem, QuantumSystem, get_drift, get_drives
    
    H_drift = PAULIS.Z
    # don't want drives == levels
    H_drives = [PAULIS.X]
    dissipation_operators = [PAULIS.Z, PAULIS.X]
    T_max = 1.0
    drive_bounds = [1.0]

    system = OpenQuantumSystem(
        H_drift, H_drives, T_max, drive_bounds, dissipation_operators=dissipation_operators
    )
    @test system isa OpenQuantumSystem
    @test get_drift(system) == H_drift
    @test get_drives(system) == H_drives
    @test system.dissipation_operators == dissipation_operators

    # no drift
    system = OpenQuantumSystem(H_drives, T_max, drive_bounds, dissipation_operators=dissipation_operators)
    @test system isa OpenQuantumSystem
    @test get_drift(system) == zeros(size(H_drift))
    @test get_drives(system) == H_drives
    @test system.dissipation_operators == dissipation_operators

    # no drives
    system = OpenQuantumSystem(
        H_drift, T_max, dissipation_operators=dissipation_operators
    )
    @test system isa OpenQuantumSystem
    @test system isa OpenQuantumSystem
    @test get_drift(system) == H_drift
    @test get_drives(system) == []
    @test system.dissipation_operators == dissipation_operators

    # function
    H = (u, t) -> PAULIS.Z + u[1] * PAULIS.X
    system = OpenQuantumSystem(H, T_max, drive_bounds, dissipation_operators=dissipation_operators)
    @test system isa OpenQuantumSystem
    @test get_drift(system) == H_drift
    @test get_drives(system) == H_drives
    @test system.dissipation_operators == dissipation_operators

    # from QuantumSystem
    qsys = QuantumSystem(H_drift, H_drives, T_max, drive_bounds)
    system = OpenQuantumSystem(qsys, dissipation_operators=dissipation_operators)
    @test system isa OpenQuantumSystem
    @test get_drift(system) == H_drift
    @test get_drives(system) == H_drives
    @test system.dissipation_operators == dissipation_operators

end

@testitem "OpenQuantumSystem drive_bounds conversion" begin
    using PiccoloQuantumObjects: PAULIS, OpenQuantumSystem

    # Test scalar bounds are converted to symmetric tuples
    H_drift = PAULIS.Z
    H_drives = [PAULIS.X, PAULIS.Y]
    dissipation_operators = [PAULIS.Z]
    T_max = 1.0

    # Test with scalar bounds
    sys_scalar = OpenQuantumSystem(H_drift, H_drives, T_max, [1.0, 1.5], 
                                   dissipation_operators=dissipation_operators)
    @test sys_scalar.drive_bounds == [(-1.0, 1.0), (-1.5, 1.5)]

    # Test with tuple bounds
    sys_tuple = OpenQuantumSystem(H_drift, H_drives, T_max, [(-0.5, 1.0), (-1.5, 0.5)],
                                  dissipation_operators=dissipation_operators)
    @test sys_tuple.drive_bounds == [(-0.5, 1.0), (-1.5, 0.5)]

    # Test with mixed bounds (scalars and tuples) - requires explicit type annotation
    mixed_bounds = Union{Float64, Tuple{Float64,Float64}}[1.0, (-0.5, 1.5)]
    sys_mixed = OpenQuantumSystem(H_drift, H_drives, T_max, mixed_bounds,
                                  dissipation_operators=dissipation_operators)
    @test sys_mixed.drive_bounds == [(-1.0, 1.0), (-0.5, 1.5)]

    # Test with function-based Hamiltonian
    H = (u, t) -> H_drift + sum(u .* H_drives)
    sys_func = OpenQuantumSystem(H, T_max, [0.8, 1.2],
                                 dissipation_operators=dissipation_operators)
    @test sys_func.drive_bounds == [(-0.8, 0.8), (-1.2, 1.2)]
end<|MERGE_RESOLUTION|>--- conflicted
+++ resolved
@@ -77,14 +77,9 @@
     H_drift::AbstractMatrix{<:Number},
     H_drives::Vector{<:AbstractMatrix{<:Number}},
     T_max::Float64,
-<<<<<<< HEAD
     drive_bounds::Vector{<:Union{Tuple{Float64, Float64}, Float64}};
     dissipation_operators::Vector{<:AbstractMatrix{<:Number}}=Matrix{ComplexF64}[],
     time_dependent::Bool=false
-=======
-    drive_bounds::DriveBounds;
-    dissipation_operators::Vector{<:AbstractMatrix{<:Number}}=Matrix{ComplexF64}[]
->>>>>>> 92c70dea
 )
     drive_bounds = normalize_drive_bounds(drive_bounds)
 
@@ -130,14 +125,9 @@
 function OpenQuantumSystem(
     H_drives::Vector{<:AbstractMatrix{ℂ}}, 
     T_max::Float64, 
-<<<<<<< HEAD
     drive_bounds::Vector{<:Union{Tuple{Float64, Float64}, Float64}};
     dissipation_operators::Vector{<:AbstractMatrix{<:Number}}=Matrix{ComplexF64}[],
     time_dependent::Bool=false
-=======
-    drive_bounds::DriveBounds;
-    dissipation_operators::Vector{<:AbstractMatrix{<:Number}}=Matrix{ComplexF64}[]
->>>>>>> 92c70dea
 ) where ℂ <: Number
     @assert !isempty(H_drives) "At least one drive is required"
     return OpenQuantumSystem(spzeros(ℂ, size(H_drives[1])), H_drives, T_max, drive_bounds;
@@ -157,14 +147,9 @@
 function OpenQuantumSystem(
     H::F, 
     T_max::Float64,
-<<<<<<< HEAD
     drive_bounds::Vector{<:Union{Tuple{Float64, Float64}, Float64}};
     dissipation_operators::Vector{<:AbstractMatrix{ℂ}}=Matrix{ComplexF64}[],
     time_dependent::Bool=false
-=======
-    drive_bounds::DriveBounds;
-    dissipation_operators::Vector{<:AbstractMatrix{ℂ}}=Matrix{ComplexF64}[]
->>>>>>> 92c70dea
 ) where {F <: Function, ℂ <: Number}
     
     drive_bounds = normalize_drive_bounds(drive_bounds)
