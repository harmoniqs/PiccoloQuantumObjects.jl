--- conflicted
+++ resolved
@@ -43,11 +43,7 @@
 end
 
 """
-<<<<<<< HEAD
     QuantumSystem(H::Function, T_max::Float64, drive_bounds::Vector{<:Union{Tuple{Float64, Float64}, Float64}}; time_dependent::Bool=false)
-=======
-    QuantumSystem(H::Function, T_max::Float64, drive_bounds::DriveBounds)
->>>>>>> 92c70dea
 
 Construct a QuantumSystem from a Hamiltonian function.
 
@@ -64,26 +60,15 @@
 # Example
 ```julia
 # Define a time-dependent Hamiltonian
-<<<<<<< HEAD
 H = (u, t) -> PAULIS[:Z] + u[1] * cos(ω * t) * PAULIS[:X]
 sys = QuantumSystem(H, 10.0, [(-1.0, 1.0)]; time_dependent=true)
-=======
-H = (u, t) -> PAULIS[:Z] + u[1] * PAULIS[:X] + u[2] * PAULIS[:Y]
-# Using symmetric bounds (scalars)
-sys = QuantumSystem(H, 10.0, [1.0, 1.0])
-# Equivalent to: [(-1.0, 1.0), (-1.0, 1.0)]
->>>>>>> 92c70dea
 ```
 """
 function QuantumSystem(
     H::Function,
     T_max::Float64,
-<<<<<<< HEAD
     drive_bounds::Vector{<:Union{Tuple{Float64, Float64}, Float64}};
     time_dependent::Bool=false
-=======
-    drive_bounds::DriveBounds
->>>>>>> 92c70dea
 )
     drive_bounds = normalize_drive_bounds(drive_bounds)
 
@@ -119,12 +104,8 @@
         H_drift::AbstractMatrix{<:Number},
         H_drives::Vector{<:AbstractMatrix{<:Number}},
         T_max::Float64,
-<<<<<<< HEAD
         drive_bounds::Vector{<:Union{Tuple{Float64, Float64}, Float64}};
         time_dependent::Bool=false
-=======
-        drive_bounds::DriveBounds
->>>>>>> 92c70dea
     )
 
 Construct a QuantumSystem from drift and drive Hamiltonian terms.
@@ -156,7 +137,6 @@
     H_drift::AbstractMatrix{<:Number},
     H_drives::Vector{<:AbstractMatrix{<:Number}},
     T_max::Float64,
-<<<<<<< HEAD
     drive_bounds::Vector{<:Union{Tuple{Float64, Float64}, Float64}};
     time_dependent::Bool=false
 )
@@ -171,11 +151,6 @@
     for (i, H_drive) in enumerate(H_drives)
         @assert is_hermitian(H_drive) "Drive Hamiltonian H_drives[$i] is not Hermitian"
     end
-=======
-    drive_bounds::DriveBounds
-)
-    drive_bounds = normalize_drive_bounds(drive_bounds)
->>>>>>> 92c70dea
 
     H_drift = sparse(H_drift)
     G_drift = sparse(Isomorphisms.G(H_drift))
@@ -209,11 +184,7 @@
 
 # Convenience constructors
 """
-<<<<<<< HEAD
     QuantumSystem(H_drives::Vector{<:AbstractMatrix}, T_max::Float64, drive_bounds::Vector; time_dependent::Bool=false)
-=======
-    QuantumSystem(H_drives::Vector{<:AbstractMatrix}, T_max::Float64, drive_bounds::DriveBounds)
->>>>>>> 92c70dea
 
 Convenience constructor for a system with no drift Hamiltonian (H_drift = 0).
 
@@ -231,11 +202,7 @@
 # Equivalent to: drive_bounds = [(-1.0, 1.0), (-1.0, 1.0)]
 ```
 """
-<<<<<<< HEAD
 function QuantumSystem(H_drives::Vector{<:AbstractMatrix{ℂ}}, T_max::Float64, drive_bounds::Vector{<:Union{Tuple{Float64, Float64}, Float64}}; time_dependent::Bool=false) where ℂ <: Number
-=======
-function QuantumSystem(H_drives::Vector{<:AbstractMatrix{ℂ}}, T_max::Float64, drive_bounds::DriveBounds) where ℂ <: Number
->>>>>>> 92c70dea
     @assert !isempty(H_drives) "At least one drive is required"
     return QuantumSystem(spzeros(ℂ, size(H_drives[1])), H_drives, T_max, drive_bounds; time_dependent=time_dependent)
 end
@@ -346,7 +313,6 @@
     @test get_drives(system) == H_drives 
 end
 
-<<<<<<< HEAD
 @testitem "Hermiticity check" begin
     using PiccoloQuantumObjects: PAULIS, QuantumSystem
     using LinearAlgebra: I
@@ -374,31 +340,3 @@
     sys2 = QuantumSystem(H_good, 1.0, [1.0])
     @test sys2 isa QuantumSystem
 end
-=======
-@testitem "QuantumSystem drive_bounds conversion" begin
-    using PiccoloQuantumObjects: PAULIS, QuantumSystem
-
-    # Test scalar bounds are converted to symmetric tuples
-    H_drift = PAULIS.Z
-    H_drives = [PAULIS.X, PAULIS.Y]
-    T_max = 1.0
-
-    # Test with scalar bounds
-    sys_scalar = QuantumSystem(H_drift, H_drives, T_max, [1.0, 1.5])
-    @test sys_scalar.drive_bounds == [(-1.0, 1.0), (-1.5, 1.5)]
-
-    # Test with tuple bounds
-    sys_tuple = QuantumSystem(H_drift, H_drives, T_max, [(-0.5, 1.0), (-1.5, 0.5)])
-    @test sys_tuple.drive_bounds == [(-0.5, 1.0), (-1.5, 0.5)]
-
-    # Test with mixed bounds (scalars and tuples) - requires explicit type annotation
-    mixed_bounds = Union{Float64, Tuple{Float64,Float64}}[1.0, (-0.5, 1.5)]
-    sys_mixed = QuantumSystem(H_drift, H_drives, T_max, mixed_bounds)
-    @test sys_mixed.drive_bounds == [(-1.0, 1.0), (-0.5, 1.5)]
-
-    # Test with function-based Hamiltonian
-    H = (u, t) -> H_drift + sum(u .* H_drives)
-    sys_func = QuantumSystem(H, T_max, [0.8, 1.2])
-    @test sys_func.drive_bounds == [(-0.8, 0.8), (-1.2, 1.2)]
-end
->>>>>>> 92c70dea
