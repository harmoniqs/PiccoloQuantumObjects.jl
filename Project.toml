name = "PiccoloQuantumObjects"
uuid = "5a402ddf-f93c-42eb-975e-5582dcda653d"
version = "0.8.1"
authors = ["Aaron Trowbridge <aaron.j.trowbridge@gmail.com> and contributors"]

[deps]
DataInterpolations = "82cc6244-b520-54b8-b5a6-8a565e85f1d0"
ExponentialAction = "e24c0720-ea99-47e8-929e-571b494574d3"
ForwardDiff = "f6369f11-7733-5829-9624-2563aa707210"
LinearAlgebra = "37e2e46d-f89d-539d-b4ee-838fcccc9c8e"
NamedTrajectories = "538bc3a1-5ab9-4fc3-b776-35ca1e893e08"
OrdinaryDiffEqLinear = "521117fe-8c41-49f8-b3b6-30780b3f0fb5"
OrdinaryDiffEqTsit5 = "b1df2697-797e-41e3-8120-5422d3b24e4a"
ProgressMeter = "92933f4c-e287-5a05-a399-4b506db050ca"
Reexport = "189a3867-3050-52da-a836-e630ba90ab69"
SciMLBase = "0bca4576-84f4-4d90-8ffe-ffa030f20462"
SparseArrays = "2f01184e-e22b-5df5-ae63-d93ebab69eaf"
SymbolicIndexingInterface = "2efcf032-c050-4f8e-a9bb-153293bab1f5"
TestItemRunner = "f8b46487-2199-4994-9208-9a1283c18c0a"
TestItems = "1c621080-faea-4a02-84b6-bbd5e436b8fe"

[compat]
DataInterpolations = "8.8"
ExponentialAction = "0.2"
ForwardDiff = "1.2"
LinearAlgebra = "1.10, 1.11, 1.12"
NamedTrajectories = "0.7"
<<<<<<< HEAD
OrdinaryDiffEq = "6.105.0"
=======
OrdinaryDiffEqLinear = "1.8"
OrdinaryDiffEqTsit5 = "1.7"
>>>>>>> 707a193c
ProgressMeter = "1.11"
Reexport = "1.2"
SciMLBase = "2.128"
SparseArrays = "1.10, 1.11, 1.12"
SymbolicIndexingInterface = "0.3.46"
TestItemRunner = "1.1"
TestItems = "1.0"
julia = "1.10, 1.11, 1.12"

[extras]
Test = "8dfed614-e22c-5e08-85e1-65c5234f0b40"

[targets]
test = ["Test"]<|MERGE_RESOLUTION|>--- conflicted
+++ resolved
@@ -25,12 +25,8 @@
 ForwardDiff = "1.2"
 LinearAlgebra = "1.10, 1.11, 1.12"
 NamedTrajectories = "0.7"
-<<<<<<< HEAD
-OrdinaryDiffEq = "6.105.0"
-=======
 OrdinaryDiffEqLinear = "1.8"
 OrdinaryDiffEqTsit5 = "1.7"
->>>>>>> 707a193c
 ProgressMeter = "1.11"
 Reexport = "1.2"
 SciMLBase = "2.128"
